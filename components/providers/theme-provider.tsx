--- conflicted
+++ resolved
@@ -2,17 +2,10 @@
 
 import * as React from "react"
 import { ThemeProvider as NextThemesProvider } from "next-themes"
-<<<<<<< HEAD
-=======
 
 // Use ComponentProps to extract the proper types from NextThemesProvider
 type ThemeProviderProps = React.ComponentProps<typeof NextThemesProvider>
->>>>>>> 207d07f5
 
-// Use a simpler approach without trying to type the props
-export function ThemeProvider({ 
-  children,
-  ...props
-}: React.PropsWithChildren<Record<string, unknown>>) {
+export function ThemeProvider({ children, ...props }: ThemeProviderProps) {
   return <NextThemesProvider {...props}>{children}</NextThemesProvider>
 } 